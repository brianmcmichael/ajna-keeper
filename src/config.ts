import { promises as fs } from 'fs';
import path from 'path';
import { Config, Address } from '@ajna-finance/sdk';
import { FeeAmount } from '@uniswap/v3-sdk';

// these are in seconds, helps manage API costs and rate limits
const DELAY_BETWEEN_LOANS = 1.5;
const DELAY_MAIN_LOOP = 15;

export interface AjnaConfigParams {
  erc20PoolFactory: Address;
  erc721PoolFactory: Address;
  poolUtils: Address;
  positionManager: Address;
  ajnaToken: Address;
  grantFund: Address;
  burnWrapper: Address;
  lenderHelper: Address;
}

interface PricingApiKey {
  coinGeckoApiKey: string;
}

export enum PriceOriginSource {
  FIXED = 'fixed',
  COINGECKO = 'coingecko',
  POOL = 'pool',
}

export enum PriceOriginPoolReference {
  HPB = 'hpb',
  HTP = 'htp',
  LUP = 'lup',
  LLB = 'llb',
}

interface PriceOriginFixed {
  source: PriceOriginSource.FIXED;
  value: number;
}

interface PriceOriginCoinGecko {
  source: PriceOriginSource.COINGECKO;
  query: string;
}

interface PriceOriginPool {
  source: PriceOriginSource.POOL;
  reference: PriceOriginPoolReference;
}

export type PriceOrigin = (
  | PriceOriginFixed
  | PriceOriginCoinGecko
  | PriceOriginPool
) & {
  invert?: boolean; // TODO: Is invert used for all price sources?
};

export interface KickSettings {
  minDebt: number; // The minimum amount of debt in wad to kick a loan.
  // TODO: Assert priceFactor is less than one.
  priceFactor: number; // Once the loan price
}

export interface TakeSettings {
  minCollateral: number;
  priceFactor: number;
  withdrawRewardLiquidity: boolean;
}

interface DexConfig {
  fee: FeeAmount;
}

export interface PoolConfig {
  name: string;
  address: Address;
<<<<<<< HEAD
  price: PriceOrigin;
  kick: KickSettings;
  take: TakeSettings;
=======
  price: PriceOrigin; // TODO: move price setting to kick settings.
  kick?: KickSettings;
  take?: TakeSettings;
>>>>>>> 961d220d
  dexSettings?: DexConfig; // Only set this value if you want winnings sent to dex and traded for L2 token.
}

export interface KeeperConfig {
  ethRpcUrl: string;
  subgraphUrl: string; // TODO: fallback to SDK if this is not provided?
  keeperKeystore: string;
  dryRun?: boolean;
  multicallAddress?: string;
  multicallBlock?: number;
  ajna: AjnaConfigParams;
  pricing: PricingApiKey;
  pools: PoolConfig[];
  delayBetweenActions: number;
  delayBetweenRuns: number;
}

export async function readConfigFile(filePath: string): Promise<KeeperConfig> {
  try {
    const absolutePath = path.resolve(filePath);
    const fileContents = await fs.readFile(absolutePath, 'utf-8');
    const parsedFile = JSON.parse(fileContents);
    assertIsValidConfig(parsedFile);
    return parsedFile;
  } catch (error) {
    console.error('Error reading config file:', error);
    process.exit(1);
  }
}

export function assertIsValidConfig(
  config: Partial<KeeperConfig>
): asserts config is KeeperConfig {
  expectProperty(config, 'ethRpcUrl');
  expectProperty(config, 'subgraphUrl');
  expectProperty(config, 'keeperKeystore');
  expectProperty(config, 'ajna');
  expectProperty(config, 'pricing');
  expectProperty(config, 'pools');
  config.delayBetweenActions =
    config.delayBetweenActions ?? DELAY_BETWEEN_LOANS;
  config.delayBetweenRuns = config.delayBetweenRuns ?? DELAY_MAIN_LOOP;
  // TODO: validate the nested config
}

function expectProperty<T, K extends keyof T>(config: T, key: K): void {
  if (!(config as Object).hasOwnProperty(key)) {
    throw new Error(`Missing ${String(key)} key from config`);
  }
}

export function configureAjna(ajnaConfig: AjnaConfigParams): void {
  new Config(
    ajnaConfig.erc20PoolFactory,
    ajnaConfig.erc721PoolFactory,
    ajnaConfig.poolUtils,
    ajnaConfig.positionManager,
    ajnaConfig.ajnaToken,
    ajnaConfig.grantFund,
    ajnaConfig.burnWrapper,
    ajnaConfig.lenderHelper
  );
}<|MERGE_RESOLUTION|>--- conflicted
+++ resolved
@@ -77,15 +77,9 @@
 export interface PoolConfig {
   name: string;
   address: Address;
-<<<<<<< HEAD
-  price: PriceOrigin;
+  price: PriceOrigin; // TODO: move price setting to kick settings.
   kick: KickSettings;
   take: TakeSettings;
-=======
-  price: PriceOrigin; // TODO: move price setting to kick settings.
-  kick?: KickSettings;
-  take?: TakeSettings;
->>>>>>> 961d220d
   dexSettings?: DexConfig; // Only set this value if you want winnings sent to dex and traded for L2 token.
 }
 
