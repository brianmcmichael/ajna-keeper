--- conflicted
+++ resolved
@@ -1,26 +1,15 @@
 import { AjnaSDK, FungiblePool } from '@ajna-finance/sdk';
-<<<<<<< HEAD
 import { Token, WETH9 } from '@uniswap/sdk-core';
 import { expect } from 'chai';
-import { BigNumber, ethers, Wallet } from 'ethers';
+import { BigNumber, Wallet } from 'ethers';
 import { LpCollector } from '../collect-lp';
-import { configureAjna, TokenToCollect } from '../config';
+import { configureAjna, TokenToCollect } from '../config-types';
 import { getBalanceOfErc20 } from '../erc20';
 import { handleKicks } from '../kick';
 import { handleArbTakes } from '../take';
 import { delay } from '../utils';
 import { depositQuoteToken, drawDebt } from './loan-helpers';
 import './subgraph-mock';
-=======
-import { MAINNET_CONFIG, USER1_MNEMONIC } from './test-config';
-import { configureAjna, TokenToCollect } from '../config-types';
-import {
-  getProvider,
-  resetHardhat,
-  increaseTime,
-  impersonateSigner,
-} from './test-utils';
->>>>>>> be6e76a6
 import {
   makeGetLiquidationsFromSdk,
   makeGetLoansFromSdk,
@@ -33,7 +22,6 @@
   impersonateSigner,
   increaseTime,
   resetHardhat,
-  waitForConditionToBeTrue,
 } from './test-utils';
 
 const HARDHAT_CHAIN_ID = 31337;
