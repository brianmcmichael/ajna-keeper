--- conflicted
+++ resolved
@@ -1,10 +1,9 @@
 import { AjnaSDK, FungiblePool } from '@ajna-finance/sdk';
-<<<<<<< HEAD
+
 import { expect } from 'chai';
 import { BigNumber, Wallet, constants } from 'ethers';
 import { LpCollector } from '../collect-lp';
-=======
->>>>>>> 9ede75f3
+
 import { configureAjna, TokenToCollect } from '../config-types';
 import { DexRouter } from '../dex-router';
 import { getBalanceOfErc20 } from '../erc20';
