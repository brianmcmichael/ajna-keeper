<<<<<<< HEAD
import { FungiblePool, Signer } from '@ajna-finance/sdk';
import { FeeAmount } from '@uniswap/v3-sdk';
import { BigNumber, ethers } from 'ethers';
import { KeeperConfig, PoolConfig } from './config';
import { getBalanceOfErc20, getDecimalsErc20 } from './erc20';
import { priceToBucket } from './price';
import subgraph from './subgraph';
import { exchangeForNative } from './uniswap';
import { delay, ethToWei, RequireFields, weiToDecimaled } from './utils';
=======
import { FungiblePool, Loan, Signer } from '@ajna-finance/sdk';
import subgraph from './subgraph';
import {
  delay,
  decimaledToWei,
  RequireFields,
  weiToDecimaled,
  tokenChangeDecimals,
} from './utils';
import { KeeperConfig, PoolConfig } from './config';
import {
  getAllowanceOfErc20,
  getBalanceOfErc20,
  getDecimalsErc20,
} from './erc20';
import { BigNumber } from 'ethers';
import { getPrice } from './price';
>>>>>>> 97939658

interface HandleKickParams {
  pool: FungiblePool;
  poolConfig: RequireFields<PoolConfig, 'kick'>;
  signer: Signer;
  config: Pick<
    KeeperConfig,
    'dryRun' | 'subgraphUrl' | 'delayBetweenActions' | 'pricing'
  >;
}

const LIQUIDATION_BOND_MARGIN: number = 0.01; // How much extra margin to allow for liquidationBond. Expressed as a factor.

export async function handleKicks({
  pool,
  poolConfig,
  signer,
  config,
}: HandleKickParams) {
  for await (const loanToKick of getLoansToKick({
    pool,
    poolConfig,
    config,
  })) {
    await kick({ signer, pool, loanToKick, config });
    await delay(config.delayBetweenActions);
  }
  await clearAllowances({ pool, signer });
}

interface LoanToKick {
  borrower: string;
  liquidationBond: BigNumber;
  estimatedRemainingBond: BigNumber;
  limitPrice: number;
}

interface GetLoansToKickParams
  extends Pick<HandleKickParams, 'pool' | 'poolConfig'> {
  config: Pick<KeeperConfig, 'subgraphUrl' | 'pricing'>;
}

export async function* getLoansToKick({
  pool,
  config,
  poolConfig,
}: GetLoansToKickParams): AsyncGenerator<LoanToKick> {
  const { subgraphUrl } = config;
  const { loans } = await subgraph.getLoans(subgraphUrl, pool.poolAddress);
  const loanMap = await pool.getLoans(loans.map(({ borrower }) => borrower));
  const borrowersSortedByBond = Array.from(loanMap.keys()).sort(
    (borrowerA, borrowerB) => {
      const bondA = weiToDecimaled(loanMap.get(borrowerA)!.liquidationBond);
      const bondB = weiToDecimaled(loanMap.get(borrowerB)!.liquidationBond);
      return bondB - bondA;
    }
  );
  const getSumEstimatedBond = (borrowers: string[]) =>
    borrowers.reduce<BigNumber>(
      (sum, borrower) => sum.add(loanMap.get(borrower)!.liquidationBond),
      BigNumber.from('0')
    );

  for (let i = 0; i < borrowersSortedByBond.length; i++) {
    // TODO: query price here.
    const borrower = borrowersSortedByBond[i];
    const poolPrices = await pool.getPrices();
    const { lup, hpb } = poolPrices;
    const { thresholdPrice, liquidationBond, debt, neutralPrice } =
      await pool.getLoan(borrower);
    const estimatedRemainingBond = liquidationBond.add(
      getSumEstimatedBond(borrowersSortedByBond.slice(i + 1))
    );

    // If TP is lower than lup, the bond can not be kicked.
    if (thresholdPrice.lt(lup)) {
      console.debug(
        `Not kicking loan since TP is lower LUP. borrower: ${borrower}, TP: ${weiToDecimaled(thresholdPrice)}, LUP: ${weiToDecimaled(lup)}`
      );
      continue;
    }

    // if loan debt is lower than configured fixed value (denominated in quote token), skip it
    if (weiToDecimaled(debt) < poolConfig.kick.minDebt) {
      console.debug(
        `Not kicking loan since debt is too low. borrower: ${borrower}, debt: ${debt}`
      );
      continue;
    }

    // Only kick loans with a neutralPrice above hpb to ensure they are profitalbe.
    if (neutralPrice.lt(hpb)) {
      console.debug(
        `Not kicking loan since (NP < HPB). pool: ${pool.name}, borrower: ${borrower}, NP: ${neutralPrice}, hpb: ${hpb}`
      );
      continue;
    }

    // Only kick loans with a neutralPrice above price (with some margin) to ensure they are profitable.
    const limitPrice = await getPrice(
      poolConfig.price,
      config.pricing.coinGeckoApiKey,
      poolPrices
    );
    if (
      weiToDecimaled(neutralPrice) * poolConfig.kick.priceFactor <
      limitPrice
    ) {
      console.debug(
        `Not kicking loan since (NP * Factor < Price). pool: ${pool.name}, borrower: ${borrower}, NP: ${neutralPrice}, Price: ${limitPrice}`
      );
      continue;
    }

    yield {
      borrower,
      liquidationBond,
      estimatedRemainingBond,
      limitPrice,
    };
  }
}

interface ApproveBalanceParams {
  pool: FungiblePool;
  signer: Signer;
  loanToKick: LoanToKick;
}

/**
 * Approves enough quoteToken to cover the bond of this kick and remaining kicks.
 * @returns True if there is enough balance to cover the next kick. False otherwise.
 */
async function approveBalanceForLoanToKick({
  pool,
  signer,
  loanToKick,
}: ApproveBalanceParams): Promise<boolean> {
  const { liquidationBond, estimatedRemainingBond } = loanToKick;
  const balanceNative = await getBalanceOfErc20(signer, pool.quoteAddress);
  const quoteDecimals = await getDecimalsErc20(signer, pool.quoteAddress);
  // TODO: Convert balance to wad.
  const balanceWad = tokenChangeDecimals(balanceNative, quoteDecimals);
  if (balanceWad < liquidationBond) {
    return false;
  }
  const allowance = await getAllowanceOfErc20(
    signer,
    pool.quoteAddress,
    pool.poolAddress
  );
  if (allowance < liquidationBond) {
    const amountToApprove =
      estimatedRemainingBond < balanceWad
        ? estimatedRemainingBond
        : liquidationBond;
    const margin = decimaledToWei(
      weiToDecimaled(amountToApprove) * LIQUIDATION_BOND_MARGIN
    );
    const tx = await pool.quoteApprove(signer, amountToApprove.add(margin));
    await tx.verifyAndSubmit();
  }
  return true;
}

interface KickParams extends Pick<HandleKickParams, 'pool' | 'signer'> {
  loanToKick: LoanToKick;
  config: Pick<KeeperConfig, 'dryRun'>;
}

export async function kick({ pool, signer, config, loanToKick }: KickParams) {
  const { dryRun } = config;
  const { borrower, liquidationBond, limitPrice } = loanToKick;

  if (dryRun) {
    console.debug(
      `DryRun - Would kick loan - pool: ${pool.name}, borrower: ${borrower}`
    );
    return;
  }

  try {
    const bondApproved = await approveBalanceForLoanToKick({
      signer,
      pool,
      loanToKick,
    });

    if (!bondApproved) {
      console.log(
        `Skipping kick of loan due to insufficient balance. pool: ${pool.name}, borrower: ${loanToKick.borrower}, bond: ${weiToDecimaled(liquidationBond)}`
      );
      return;
    }

    console.log(`Kicking loan - pool: ${pool.name}, borrower: ${borrower}`);
    const limitIndex =
      limitPrice > 0
        ? pool.getBucketByPrice(decimaledToWei(limitPrice)).index
        : undefined;
    const kickTx = await pool.kick(signer, borrower, limitIndex);
    await kickTx.verifyAndSubmit();
    console.log(
      `Kick transaction confirmed. pool: ${pool.name}, borrower: ${borrower}`
    );

  } catch (error) {
    console.error(
      `Failed to kick loan. pool: ${pool.name}, borrower: ${borrower}. Error: `,
      error
    );
  }
}

/**
 * Sets allowances for this pool to zero if it's current allowance is greater than zero.
 */
async function clearAllowances({
  pool,
  signer,
}: Pick<HandleKickParams, 'pool' | 'signer'>) {
  const allowance = await getAllowanceOfErc20(
    signer,
    pool.quoteAddress,
    pool.poolAddress
  );
  if (allowance > BigNumber.from('0')) {
    const tx = await pool.quoteApprove(signer, BigNumber.from('0'));
    await tx.verifyAndSubmit();
  }
}<|MERGE_RESOLUTION|>--- conflicted
+++ resolved
@@ -1,32 +1,20 @@
-<<<<<<< HEAD
 import { FungiblePool, Signer } from '@ajna-finance/sdk';
-import { FeeAmount } from '@uniswap/v3-sdk';
-import { BigNumber, ethers } from 'ethers';
-import { KeeperConfig, PoolConfig } from './config';
-import { getBalanceOfErc20, getDecimalsErc20 } from './erc20';
-import { priceToBucket } from './price';
-import subgraph from './subgraph';
-import { exchangeForNative } from './uniswap';
-import { delay, ethToWei, RequireFields, weiToDecimaled } from './utils';
-=======
-import { FungiblePool, Loan, Signer } from '@ajna-finance/sdk';
-import subgraph from './subgraph';
-import {
-  delay,
-  decimaledToWei,
-  RequireFields,
-  weiToDecimaled,
-  tokenChangeDecimals,
-} from './utils';
+import { BigNumber } from 'ethers';
 import { KeeperConfig, PoolConfig } from './config';
 import {
   getAllowanceOfErc20,
   getBalanceOfErc20,
   getDecimalsErc20,
 } from './erc20';
-import { BigNumber } from 'ethers';
 import { getPrice } from './price';
->>>>>>> 97939658
+import subgraph from './subgraph';
+import {
+  decimaledToWei,
+  delay,
+  RequireFields,
+  tokenChangeDecimals,
+  weiToDecimaled,
+} from './utils';
 
 interface HandleKickParams {
   pool: FungiblePool;
