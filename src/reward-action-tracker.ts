<<<<<<< HEAD
import { BigNumber, Signer, constants } from 'ethers';
import {
=======
import { FeeAmount } from '@uniswap/v3-sdk';
import { BigNumber, Signer } from 'ethers';
import {
  ExchangeReward,
>>>>>>> 76be75d0
  KeeperConfig,
  RewardAction,
  RewardActionLabel,
  TransferReward
} from './config-types';
<<<<<<< HEAD
import { getDecimalsErc20, transferErc20 } from './erc20';
import { logger } from './logging';
import { tokenChangeDecimals, weiToDecimaled } from './utils';
=======
import { DexRouter } from './dex-router';
import { getDecimalsErc20, transferErc20 } from './erc20';
import { logger } from './logging';
import { delay, tokenChangeDecimals, weiToDecimaled } from './utils';

export interface TokenConfig {
  address: string;
  targetToken: string;
  slippage: number;
  useOneInch?: boolean;
  feeAmount?: FeeAmount;
}
>>>>>>> 76be75d0

export function deterministicJsonStringify(obj: any): string {
  // Note: this works fine as long as the object is not nested.
  const determineObj: { [key: string]: any } = {};
  const sortedKeys = Object.keys(obj).sort();
  for (const key of sortedKeys) {
    determineObj[key] = obj[key];
  }
  return JSON.stringify(determineObj);
}

function serializeRewardAction(
  rewardAction: RewardAction,
  token: string
): string {
  const key = deterministicJsonStringify({ token, ...rewardAction });
  return key;
}

function deserializeRewardAction(serial: string): {
  rewardAction: RewardAction;
  token: string;
} {
  const { token, ...rewardAction } = JSON.parse(serial);
<<<<<<< HEAD
  if (!(typeof token === 'string')) {
=======
  if (typeof token !== 'string') {
>>>>>>> 76be75d0
    throw new Error(`Could not deserialize token from ${serial}`);
  }
  return { token, rewardAction };
}

export class RewardActionTracker {
  private feeTokenAmountMap: Map<string, BigNumber> = new Map();

  constructor(
    private signer: Signer,
    private config: Pick<
      KeeperConfig,
      | 'uniswapOverrides'
      | 'delayBetweenActions'
      | 'pools'
      | 'oneInchRouters'
      | 'tokenAddresses'
    >,
    private dexRouter: DexRouter
  ) {}

  private async swapToken(
    chainId: number,
    tokenAddress: string,
    amount: BigNumber,
    targetToken: string,
    useOneInch: boolean,
    slippage: number,
    feeAmount?: number
  ): Promise<void> {
    const address = await this.signer.getAddress();

    const targetAddress =
      chainId === 43114 && targetToken in (this.config.tokenAddresses || {})
        ? this.config.tokenAddresses![targetToken]
        : this.config.uniswapOverrides?.wethAddress;

    if (!targetAddress) {
      throw new Error(
        `No target address found for token ${targetToken} on chain ${chainId}`
      );
    }

    await this.dexRouter.swap(
      chainId,
      amount,
      tokenAddress,
      targetAddress,
      address,
      useOneInch,
      slippage,
      feeAmount,
      this.config.uniswapOverrides
    );
  }

  public async handleAllTokens(): Promise<void> {
    const nonZeroEntries = Array.from(this.feeTokenAmountMap.entries()).filter(
      ([key, amountWad]) => amountWad.gt(constants.Zero)
    );
    for (const [key, amountWad] of nonZeroEntries) {
      const { rewardAction, token } = deserializeRewardAction(key);
<<<<<<< HEAD
      if (rewardAction.action === RewardActionLabel.TRANSFER) {
        await this.transferReward(rewardAction, token, amountWad);
      } // else if (rewardAction.action === RewardActionLabel.EXCHANGE_ON_UNISWAP) {
      //   await this.swapOnUniswap(rewardAction, token, amountWad);
      // }
=======

      switch (rewardAction.action) {
        case RewardActionLabel.TRANSFER:
          await this.transferReward(
            rewardAction as TransferReward,
            token,
            amountWad
          );
          break;

        case RewardActionLabel.EXCHANGE:
          const pool = this.config.pools.find(
            (p) =>
              p.collectLpReward?.rewardAction?.action ===
                RewardActionLabel.EXCHANGE &&
              p.collectLpReward?.rewardAction?.address.toLowerCase() ===
                token.toLowerCase()
          );
          const tokenConfig = pool?.collectLpReward
            ?.rewardAction as TokenConfig;

          const slippage =
            tokenConfig?.slippage ??
            (rewardAction as ExchangeReward).slippage ??
            1;
          const targetToken =
            tokenConfig?.targetToken ??
            (rewardAction as ExchangeReward).targetToken ??
            'weth';
          const useOneInch =
            tokenConfig?.useOneInch ??
            (rewardAction as ExchangeReward).useOneInch ??
            false;
          const feeAmount =
            (rewardAction as ExchangeReward).fee ?? tokenConfig?.feeAmount;

          try {
            await this.swapToken(
              await this.signer.getChainId(),
              token,
              amountWad,
              targetToken,
              useOneInch,
              slippage,
              feeAmount
            );
            this.removeToken(rewardAction, token, amountWad);
            logger.info(
              `Successfully swapped ${weiToDecimaled(amountWad)} of ${token} to ${targetToken}`
            );
            await delay(this.config.delayBetweenActions);
          } catch (error) {
            logger.error(
              `Failed to swap ${weiToDecimaled(amountWad)} of ${token}`,
              error
            );
            throw error;
          }
          break;

        default:
          logger.warn('Unsupported reward action');
      }
>>>>>>> 76be75d0
    }
  }

  addToken(
    rewardAction: RewardAction,
    tokenCollected: string,
    amountWadToAdd: BigNumber
  ) {
    const key = serializeRewardAction(rewardAction, tokenCollected);
    const currAmount = this.feeTokenAmountMap.get(key) ?? constants.Zero;
    this.feeTokenAmountMap.set(key, currAmount.add(amountWadToAdd));
  }

  removeToken(
    rewardAction: RewardAction,
    tokenCollected: string,
    amountWadToSub: BigNumber
  ) {
    const key = serializeRewardAction(rewardAction, tokenCollected);
    const currAmount = this.feeTokenAmountMap.get(key) ?? constants.Zero;
    this.feeTokenAmountMap.set(key, currAmount.sub(amountWadToSub));
  }

  async transferReward(
    rewardAction: TransferReward,
    token: string,
    amountWad: BigNumber
  ) {
    try {
      logger.debug(
        `Sending reward token to ${rewardAction.to}, amountWad: ${weiToDecimaled(amountWad)}, tokenAddress: ${token}`
      );
      const decimals = await getDecimalsErc20(this.signer, token);
      const amount = tokenChangeDecimals(amountWad, 18, decimals);
      await transferErc20(this.signer, token, rewardAction.to, amount);
      this.removeToken(rewardAction, token, amountWad);
      logger.info(
        `Successfully transferred reward token to ${rewardAction.to}, amountWad: ${weiToDecimaled(amountWad)}, tokenAddress: ${token}`
      );
    } catch (error) {
      logger.error(
        `Failed to transfer token to ${rewardAction.to}, amountWad: ${weiToDecimaled(amountWad)}, tokenAddress: ${token}`,
        error
      );
      throw error;
    }
  }
}<|MERGE_RESOLUTION|>--- conflicted
+++ resolved
@@ -1,22 +1,12 @@
-<<<<<<< HEAD
+import { FeeAmount } from '@uniswap/v3-sdk';
 import { BigNumber, Signer, constants } from 'ethers';
 import {
-=======
-import { FeeAmount } from '@uniswap/v3-sdk';
-import { BigNumber, Signer } from 'ethers';
-import {
   ExchangeReward,
->>>>>>> 76be75d0
   KeeperConfig,
   RewardAction,
   RewardActionLabel,
   TransferReward
 } from './config-types';
-<<<<<<< HEAD
-import { getDecimalsErc20, transferErc20 } from './erc20';
-import { logger } from './logging';
-import { tokenChangeDecimals, weiToDecimaled } from './utils';
-=======
 import { DexRouter } from './dex-router';
 import { getDecimalsErc20, transferErc20 } from './erc20';
 import { logger } from './logging';
@@ -29,7 +19,6 @@
   useOneInch?: boolean;
   feeAmount?: FeeAmount;
 }
->>>>>>> 76be75d0
 
 export function deterministicJsonStringify(obj: any): string {
   // Note: this works fine as long as the object is not nested.
@@ -54,11 +43,7 @@
   token: string;
 } {
   const { token, ...rewardAction } = JSON.parse(serial);
-<<<<<<< HEAD
-  if (!(typeof token === 'string')) {
-=======
   if (typeof token !== 'string') {
->>>>>>> 76be75d0
     throw new Error(`Could not deserialize token from ${serial}`);
   }
   return { token, rewardAction };
@@ -121,13 +106,6 @@
     );
     for (const [key, amountWad] of nonZeroEntries) {
       const { rewardAction, token } = deserializeRewardAction(key);
-<<<<<<< HEAD
-      if (rewardAction.action === RewardActionLabel.TRANSFER) {
-        await this.transferReward(rewardAction, token, amountWad);
-      } // else if (rewardAction.action === RewardActionLabel.EXCHANGE_ON_UNISWAP) {
-      //   await this.swapOnUniswap(rewardAction, token, amountWad);
-      // }
-=======
 
       switch (rewardAction.action) {
         case RewardActionLabel.TRANSFER:
@@ -191,7 +169,6 @@
         default:
           logger.warn('Unsupported reward action');
       }
->>>>>>> 76be75d0
     }
   }
 
