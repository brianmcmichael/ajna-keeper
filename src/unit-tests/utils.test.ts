import { FungiblePool } from '@ajna-finance/sdk';
import { expect } from 'chai';
<<<<<<< HEAD
import { BigNumber, providers, utils } from 'ethers';
import sinon from 'sinon';
import { KeeperConfig } from '../config';
import { ethToWei, getProviderAndSigner, overrideMulticall, weiToEth } from '../utils';

const mockAddress = '0x123456abcabc123456abcabcd123456abcdabcd1';
=======
import { BigNumber, utils } from 'ethers';
import { ethToWei, weiToDecimaled } from '../utils';
>>>>>>> 961d220d

describe('bigToWadNumber', () => {
  const convertsWeiToEth = (inStr: string, out: number) => {
    it(`converts wei:${inStr} to Eth:${out.toString()}`, () => {
      expect(weiToDecimaled(BigNumber.from(inStr))).to.equal(out);
    });
  };

  convertsWeiToEth('0', 0);
  convertsWeiToEth('10000000000000', 1e-5);
  convertsWeiToEth('100000000000000000', 0.1);
  convertsWeiToEth('1000000000000000000', 1);
  convertsWeiToEth('1000000000000000000', 1);
  convertsWeiToEth('10000000000000000000', 10);
  convertsWeiToEth('100000000000000000000000', 1e5);
});

describe('ethToWei', () => {
  const convertsEthToWei = (inNumb: number, outStr: string) => {
    it(`converts Eth:${inNumb.toString()} to wei:${outStr}`, () => {
      expect(ethToWei(inNumb).toString()).to.equal(outStr);
    });
  };

  convertsEthToWei(0, '0');
  convertsEthToWei(1e-5, '10000000000000');
  convertsEthToWei(0.1, '100000000000000000');
  convertsEthToWei(1, '1000000000000000000');
  convertsEthToWei(10, '10000000000000000000');
  convertsEthToWei(1e5, '100000000000000000000000');
});

describe('overrideMulticall', () => {
  let mockFungiblePool: FungiblePool;
  let mockChainConfig: KeeperConfig;

  beforeEach(() => {
    mockFungiblePool = {
      ethcallProvider: {
        multicall3: {},
      },
    } as unknown as FungiblePool;

    mockChainConfig = {
      multicallAddress: mockAddress,
      multicallBlock: 100,
    } as KeeperConfig;
  });

  it('should override multicall3 if multicallAddress and multicallBlock are defined', () => {
    overrideMulticall(mockFungiblePool, mockChainConfig);

    expect(mockFungiblePool.ethcallProvider.multicall3).deep.equal({
      address: mockChainConfig.multicallAddress,
      block: mockChainConfig.multicallBlock,
    });
  });

  it('should not modify multicall3 if chainConfig is missing required fields', () => {
    const originalMulticall = { ...mockFungiblePool.ethcallProvider.multicall3 };
    overrideMulticall(mockFungiblePool, {} as KeeperConfig);

    expect(mockFungiblePool.ethcallProvider.multicall3).deep.equal(originalMulticall);
  });
});

describe('getProviderAndSigner', () => {
  const mockKeystorePath = 'mock/path/keystore.json';
  const mockRpcUrl = 'https://mock-rpc-url';
  let mockProvider;
  let addAccountStub;

  beforeEach(() => {
    mockProvider = sinon.createStubInstance(providers.JsonRpcProvider);
    sinon.stub(providers, 'JsonRpcProvider').returns(mockProvider);
    addAccountStub = sinon.stub().resolves({
      address: mockAddress,
      signMessage: sinon.stub().resolves('mock-signature'),
    });
  });

  afterEach(() => {
    sinon.restore();
  });

  it('should return a provider and a signer', async () => {
    const { provider, signer } = await getProviderAndSigner(
      mockKeystorePath,
      mockRpcUrl
    );

    expect(provider).to.be.instanceOf(providers.JsonRpcProvider);
    expect(signer).to.have.property('address').that.is.a('string');
    expect(signer).to.have.property('signMessage').that.is.a('function');
  });
});<|MERGE_RESOLUTION|>--- conflicted
+++ resolved
@@ -1,16 +1,11 @@
 import { FungiblePool } from '@ajna-finance/sdk';
 import { expect } from 'chai';
-<<<<<<< HEAD
-import { BigNumber, providers, utils } from 'ethers';
+import { BigNumber, providers } from 'ethers';
 import sinon from 'sinon';
 import { KeeperConfig } from '../config';
-import { ethToWei, getProviderAndSigner, overrideMulticall, weiToEth } from '../utils';
+import { ethToWei, getProviderAndSigner, overrideMulticall, weiToDecimaled } from '../utils';
 
 const mockAddress = '0x123456abcabc123456abcabcd123456abcdabcd1';
-=======
-import { BigNumber, utils } from 'ethers';
-import { ethToWei, weiToDecimaled } from '../utils';
->>>>>>> 961d220d
 
 describe('bigToWadNumber', () => {
   const convertsWeiToEth = (inStr: string, out: number) => {
